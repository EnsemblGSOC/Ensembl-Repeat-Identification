# standard library
import math

# third party
import torch
import torch.nn.functional as F
from torch import nn, Tensor
import pytorch_lightning as pl

# project
from matcher_segment import build_matcher, segment_IOU
from transformer import Transformer


<<<<<<< HEAD
=======
class DETR(nn.Module):
    """
    This is the main model that performs segments detection and classification

    Copy-paste from DETR module with modifications
    """

    def __init__(self, transformer, num_classes, num_queries, num_nucleobase_letters):
        """Initializes the model.
        Parameters:
            transformer: torch module of the transformer architecture.
            num_classes: number of object classes
            num_queries: number of object queries, ie detection slot. This is the maximal number of objects
                        DETR can detect in an subsequence.
        """
        super().__init__()
        self.num_queries = num_queries
        self.transformer = transformer
        hidden_dim = transformer.d_model
        self.emb = nn.Embedding(num_nucleobase_letters, hidden_dim)
        self.class_embed = nn.Linear(hidden_dim, num_classes + 1)
        self.segment_embed = MLP(hidden_dim, hidden_dim, 2, 3)
        self.query_embed = nn.Embedding(num_queries, hidden_dim)
        self.pe = PositionalEncoding(hidden_dim)

    def forward(self, sample: Tensor):
        """
        Parameters:
            -- sample: batched sequences, of shape [batch_size x seq_len x embedding_len ]
                 eg, when choosing one hot encoding, embedding_len will be 5, [A, T, C, G, N]
        Return values
            -- pred_logits: the classification logits (including no-object) for all queries.
                            Shape= [batch_size x num_queries x (num_classes + 1)]
            -- pred_boundaries: The normalized boundaries coordinates for all queries, represented as
                            (center, width). These values are normalized in [0, 1].
        """
        sample = self.emb(sample)
        pos = self.pe(sample)
        hs = self.transformer(sample, self.query_embed.weight, pos)
        outputs_class = self.class_embed(hs)
        outputs_coord = self.segment_embed(hs).sigmoid()
        out = {"pred_logits": outputs_class, "pred_boundaries": outputs_coord}
        return out


>>>>>>> 9f3463cc
class MLP(nn.Module):
    """Very simple multi-layer perceptron (also called FFN)"""

    def __init__(self, input_dim, hidden_dim, output_dim, num_layers):
        super().__init__()
        self.num_layers = num_layers
        h = [hidden_dim] * (num_layers - 1)
        self.layers = nn.ModuleList(
            nn.Linear(n, k) for n, k in zip([input_dim] + h, h + [output_dim])
        )

    def forward(self, x):
        for i, layer in enumerate(self.layers):
            x = F.relu(layer(x)) if i < self.num_layers - 1 else layer(x)
        return x


class PositionalEncoding(nn.Module):
    def __init__(self, d_model: int, max_len: int = 5000):
        super().__init__()

        position = torch.arange(max_len).unsqueeze(1)
        div_term = torch.exp(
            torch.arange(0, d_model, 2) * (-math.log(10000.0) / d_model)
        )
        pe = torch.zeros(1, max_len, d_model)
        len = d_model // 2

        cos_pos = torch.cos(position * div_term)
        cos_pos = cos_pos[:, :len]
        pe[0, :, 0::2] = torch.sin(position * div_term)
        pe[0, :, 1::2] = cos_pos
        self.register_buffer("pe", pe)

    def forward(self, x: Tensor) -> Tensor:
        """
        Args:
            x: Tensor, shape [batch_size, seq_len, embedding_dim]
        """
        batch_size = x.shape[0]
        seq_len = x.shape[1]
        output = self.pe.repeat(batch_size, 1, 1)
        return output[:, :seq_len, :]


class SetCriterion(nn.Module):
    """This class computes the loss for DETR.
    The process happens in two steps:
        1) we compute hungarian assignment between ground truth boxes and the outputs of the model
        2) we supervise each pair of matched ground-truth / prediction (supervise class and boundaries)
    """

    def __init__(self, num_classes, matcher, eos_coef, losses, weight_dict):
        """Create the criterion.
        Parameters:
            num_classes: number of object categories, omitting the special no-object category
            matcher: module able to compute a matching between targets and proposals
            weight_dict: dict containing as key the names of the losses and as values their relative weight.
            eos_coef: relative classification weight applied to the no-object category
            losses: list of all the losses to be applied. See get_loss for list of available losses.
        """
        super().__init__()
        self.num_classes = num_classes
        self.matcher = matcher
        self.eos_coef = eos_coef
        self.weight_dict = weight_dict
        self.losses = losses
        empty_weight = torch.ones(self.num_classes + 1)
        empty_weight[-1] = self.eos_coef
        self.register_buffer("empty_weight", empty_weight)

    def loss_labels(self, outputs, targets, indices, num_boxes):
        """Classification loss (NLL)
        targets dicts must contain the key "classes" containing a tensor of dim [nb_target_segments]
        """
        assert "pred_logits" in outputs
        src_logits = outputs["pred_logits"]
        idx = self._get_src_permutation_idx(indices)
        target_classes_o = torch.cat(
            [t["classes"][J] for t, (_, J) in zip(targets, indices)]
        )
        target_classes = torch.full(
            src_logits.shape[:2],
            self.num_classes,
            dtype=torch.int64,
            device=src_logits.device,
        )
        target_classes[idx] = target_classes_o
        loss_ce = F.cross_entropy(
            src_logits.transpose(1, 2), target_classes, self.empty_weight
        )
        losses = {"loss_ce": loss_ce}
        return losses

    def loss_segments(self, outputs, targets, indices, num_boxes):
        """Compute the losses related to the bounding boxes, the L1 regression loss and the segments_IoU loss
        targets dicts must contain the key "coordinates" containing a tensor of dim [nb_target_segments, 2]
        """
        assert "pred_boundaries" in outputs
        idx = self._get_src_permutation_idx(indices)
        src_boxes = outputs["pred_boundaries"][idx]
        target_boxes = torch.cat(
            [t["coordinates"][i] for t, (_, i) in zip(targets, indices)], dim=0
        )

        loss_ssegments = F.l1_loss(src_boxes, target_boxes, reduction="none")

        losses = {}
        losses["loss_ssegments"] = loss_ssegments.sum() / num_boxes
        IOU = segment_IOU(src_boxes, target_boxes)
        loss_IOU = 1 - IOU
        losses["loss_IOU"] = loss_IOU.sum() / num_boxes
        return losses

    def _get_src_permutation_idx(self, indices):
        # permute predictions following indices
        batch_idx = torch.cat(
            [torch.full_like(src, i) for i, (src, _) in enumerate(indices)]
        )
        src_idx = torch.cat([src for (src, _) in indices])
        return batch_idx, src_idx

    def _get_tgt_permutation_idx(self, indices):
        # permute targets following indices
        batch_idx = torch.cat(
            [torch.full_like(tgt, i) for i, (_, tgt) in enumerate(indices)]
        )
        tgt_idx = torch.cat([tgt for (_, tgt) in indices])
        return batch_idx, tgt_idx

    def get_loss(self, loss, outputs, targets, indices, num_boxes, **kwargs):
        loss_map = {
            "classes": self.loss_labels,
            "coordinates": self.loss_segments,
        }
        assert loss in loss_map, f"do you really want to compute {loss} loss?"
        return loss_map[loss](outputs, targets, indices, num_boxes)

    def forward(self, outputs, targets):
        """This performs the loss computation.
        Parameters:
             outputs: dict of tensors, see the output specification of the model for the format
             targets: list of dicts, such that len(targets) == batch_size.
                      The expected keys in each dict depends on the losses applied, see each loss' doc
        """

        # Retrieve the matching between the outputs of the last layer and the targets
        indices = self.matcher(outputs, targets)

        # Compute the average number of target boxes accross all nodes, for normalization purposes
        num_boxes = sum(len(t["classes"]) for t in targets)
        num_boxes = torch.as_tensor(
            [num_boxes], dtype=torch.float, device=next(iter(outputs.values())).device
        )

        num_boxes = torch.clamp(num_boxes / 1, min=1).item()

        # Compute all the requested losses
        losses = {}
        for loss in self.losses:
            losses.update(self.get_loss(loss, outputs, targets, indices, num_boxes))

        return losses


def build_criterion(configuration):
    matcher = build_matcher(configuration)
    losses = ["classes", "coordinates"]
    weight_dict = {
        "loss_ce": configuration.cost_class,
        "loss_ssegments": configuration.cost_segments,
        "loss_IOU": configuration.cost_siou,
    }

    criterion = SetCriterion(
        configuration.num_classes,
        matcher=matcher,
        weight_dict=weight_dict,
        eos_coef=configuration.eos_coef,
        losses=losses,
    )
    return criterion


class DETR(pl.LightningModule):
    """
    This is the main model that performs segments detection and classification

    Copy-paste from DETR module with modifications
    """

    def __init__(self, transformer, num_classes, num_queries, criterion, configuration):
        """Initializes the model.
        Parameters:
            transformer: torch module of the transformer architecture.
            num_classes: number of object classes
            num_queries: number of object queries, ie detection slot. This is the maximal number of objects
                        DETR can detect in an subsequence.
        """
        super().__init__()
        self.num_queries = num_queries
        self.transformer = transformer
        hidden_dim = transformer.d_model
        self.class_embed = nn.Linear(hidden_dim, num_classes + 1)
        self.segment_embed = MLP(hidden_dim, hidden_dim, 2, 3)
        self.query_embed = nn.Embedding(num_queries, hidden_dim)
        self.pe = PositionalEncoding(hidden_dim)
        self.criterion = criterion
        self.configuration = configuration

    def forward(self, sample: Tensor):
        """
        Parameters:
            -- sample: batched sequences, of shape [batch_size x seq_len x embedding_len ]
                 eg, when choosing one hot encoding, embedding_len will be 5, [A, T, C, G, N]
        Return values
            -- pred_logits: the classification logits (including no-object) for all queries.
                            Shape= [batch_size x num_queries x (num_classes + 1)]
            -- pred_boundaries: The normalized boundaries coordinates for all queries, represented as
                            (center, width). These values are normalized in [0, 1].
        """
        pos = self.pe(sample)
        hs = self.transformer(sample, self.query_embed.weight, pos)
        outputs_class = self.class_embed(hs)
        outputs_coord = self.segment_embed(hs).sigmoid()
        out = {"pred_logits": outputs_class, "pred_boundaries": outputs_coord}
        return out

    def training_step(self, batch, batch_idx):
        samples, targets = batch
        targets = [{k: v for k, v in t.items()} for t in targets]
        outputs = self.forward(samples)
        loss_dict = self.criterion(outputs, targets)
        weight_dict = self.criterion.weight_dict
        losses = sum(
            loss_dict[k] * weight_dict[k] for k in loss_dict.keys() if k in weight_dict
        )
        self.log("train_loss", losses)
        return losses

    def validation_step(self, batch, batch_idx):
        samples, targets = batch
        targets = [{k: v for k, v in t.items()} for t in targets]
        outputs = self.forward(samples)
        loss_dict = self.criterion(outputs, targets)
        weight_dict = self.criterion.weight_dict
        losses = sum(
            loss_dict[k] * weight_dict[k] for k in loss_dict.keys() if k in weight_dict
        )
        self.log("validation_loss", losses)
        return losses

    def configure_optimizers(self):
        optimizer = torch.optim.Adam(self.parameters(), lr=self.configuration.lr)
        return optimizer


def test_criterion():
    batch_size, num_queries, num_classes = 2, 10, 3

    pred_logits = torch.rand(batch_size, num_queries, num_classes + 1)
    pred_boxes = torch.rand(batch_size, num_queries, 2)

    outputs = {"pred_logits": pred_logits, "pred_boundaries": pred_boxes}

    num_target_boxes = 8

    targets = [
        {
            "classes": torch.randint(low=0, high=num_classes, size=(num_target_boxes,)),
            "coordinates": torch.rand(num_target_boxes, 2),
        }
        for _ in range(batch_size)
    ]
    matcher = build_matcher()
    losses = ["classes", "coordinates"]
    a_dict = {"loss_ce": 1, "loss_ssegments": 1, "loss_IOU": 1}

    matcher = build_matcher()
    criterion = SetCriterion(
        num_classes, matcher=matcher, eos_coef=1, losses=losses, weight_dict=a_dict
    )
    res = criterion(outputs, targets)
    print(torch.argmax(outputs["pred_logits"], axis=2).shape)


def build_model(configuration):
    num_classes = configuration.num_classes
    num_queries = configuration.num_queries
    # hardcode, can be warped later.

    transformer = Transformer(
        d_model=configuration.embedding_dimension,
        nhead=configuration.nhead,
        dropout=configuration.dropout,
    )
    model = DETR(
        transformer,
        num_classes=num_classes,
        num_queries=num_queries,
        num_nucleobase_letters=configuration.num_nucleobase_letters,
    )
    matcher = build_matcher(configuration)
    losses = ["classes", "coordinates"]
    weight_dict = {
        "loss_ce": configuration.cost_class,
        "loss_ssegments": configuration.cost_segments,
        "loss_IOU": configuration.cost_siou,
    }

    criterion = SetCriterion(
        num_classes,
        matcher=matcher,
        weight_dict=weight_dict,
        eos_coef=configuration.eos_coef,
        losses=losses,
    )

    return model, criterion


if __name__ == "__main__":
    # n, s, e = 1, 100, 5
    # num_queries = 100
    # transformer = Transformer(d_model=5, nhead=5)
    # model = DETR(transformer=transformer, num_classes=11, num_queries=num_queries)
    # x = torch.rand(n, s, e)
    # output = model(x)
    # print(output)
    test_criterion()<|MERGE_RESOLUTION|>--- conflicted
+++ resolved
@@ -12,54 +12,6 @@
 from transformer import Transformer
 
 
-<<<<<<< HEAD
-=======
-class DETR(nn.Module):
-    """
-    This is the main model that performs segments detection and classification
-
-    Copy-paste from DETR module with modifications
-    """
-
-    def __init__(self, transformer, num_classes, num_queries, num_nucleobase_letters):
-        """Initializes the model.
-        Parameters:
-            transformer: torch module of the transformer architecture.
-            num_classes: number of object classes
-            num_queries: number of object queries, ie detection slot. This is the maximal number of objects
-                        DETR can detect in an subsequence.
-        """
-        super().__init__()
-        self.num_queries = num_queries
-        self.transformer = transformer
-        hidden_dim = transformer.d_model
-        self.emb = nn.Embedding(num_nucleobase_letters, hidden_dim)
-        self.class_embed = nn.Linear(hidden_dim, num_classes + 1)
-        self.segment_embed = MLP(hidden_dim, hidden_dim, 2, 3)
-        self.query_embed = nn.Embedding(num_queries, hidden_dim)
-        self.pe = PositionalEncoding(hidden_dim)
-
-    def forward(self, sample: Tensor):
-        """
-        Parameters:
-            -- sample: batched sequences, of shape [batch_size x seq_len x embedding_len ]
-                 eg, when choosing one hot encoding, embedding_len will be 5, [A, T, C, G, N]
-        Return values
-            -- pred_logits: the classification logits (including no-object) for all queries.
-                            Shape= [batch_size x num_queries x (num_classes + 1)]
-            -- pred_boundaries: The normalized boundaries coordinates for all queries, represented as
-                            (center, width). These values are normalized in [0, 1].
-        """
-        sample = self.emb(sample)
-        pos = self.pe(sample)
-        hs = self.transformer(sample, self.query_embed.weight, pos)
-        outputs_class = self.class_embed(hs)
-        outputs_coord = self.segment_embed(hs).sigmoid()
-        out = {"pred_logits": outputs_class, "pred_boundaries": outputs_coord}
-        return out
-
-
->>>>>>> 9f3463cc
 class MLP(nn.Module):
     """Very simple multi-layer perceptron (also called FFN)"""
 
