--- conflicted
+++ resolved
@@ -227,18 +227,13 @@
             self.targets = self.targets[-100:, :]
             self.predict_targets = self.predict_targets[-100:, :]
         self.targets = torch.cat((self.targets, tar_input[:, 1:]))
-<<<<<<< HEAD
         self.predict_targets = torch.cat((self.predict_targets, predict_class))
-
-=======
-        self.predict_targets = torch.cat((self.predict_targets, predict_class[:, :-1]))
         self.log(
             "test_rmse",
             self.get_rmse_result(
                 tar_output[:, :-1], predict_class[:, :-1], self.test_rmse
             ),
         )
->>>>>>> abee2186
         return loss
 
     def predict(self, x: torch.Tensor) -> torch.Tensor:
@@ -262,12 +257,7 @@
         logits = self.forward(samples, tar_input, src_mask, tgt_mask)
         loss_fn = torch.nn.CrossEntropyLoss()
         loss = loss_fn(logits.reshape(-1, logits.shape[-1]), tar_output.reshape(-1))
-<<<<<<< HEAD
-        self.log("val_loss", loss)
         predict_class = self.predict(samples)[:, :-1]
-
-=======
-        predict_class = torch.argmax(logits, axis=2)
 
         self.log("validation_loss", loss)
         self.log(
@@ -276,7 +266,6 @@
                 tar_output[:, :-1], predict_class[:, :-1], self.val_rmse
             ),
         )
->>>>>>> abee2186
         return loss
 
     def configure_optimizers(self):
